#include <hydro_mol.H>

using namespace amrex;

/**
<<<<<<< HEAD
 * \fn void MOL::ExtrapVelToFaces ( const MultiFab&  a_vel,
 *                                   AMREX_D_DECL( MultiFab& a_umac,
 *                                                 MultiFab& a_vmac,
 *                                                 MultiFab& a_wmac ),
 *                                   const Geometry&  a_geom,
 *           			const Vector<BCRec>& h_bcrec,
 *                                   BCRec  const* d_bcrec)
=======
>>>>>>> 80da6325
 * \brief Compute upwinded FC velocities by extrapolating CC values in SPACE ONLY
 *
 * \namespace MOL
 *
 * \param a_vel   The cell-centered velocity field
 * \param a_umac  x-component of velocity on centroid of x-face
 * \param a_vmac  y-component of velocity on centroid of y-face
 * \param a_wmac  z-component of velocity on centroid of z-face
 * \param a_geom  Geometry object at this level 
 * \param h_bcrec Host version of BCRec
 * \param d_bcrec Device version of BCRec
 *
 * Compute upwinded FC velocities by extrapolating CC values in SPACE ONLY
 * This is NOT a Godunov type extrapolation: there is NO dependence on time!
 * The resulting FC velocities are computed at the CENTROID of the face.
 *
 */
void 
MOL::ExtrapVelToFaces ( const MultiFab&  a_vel,
                        AMREX_D_DECL( MultiFab& a_umac,
                                      MultiFab& a_vmac,
                                      MultiFab& a_wmac ),
                        const Geometry&  a_geom,
			const Vector<BCRec>& h_bcrec,
                        BCRec  const* d_bcrec)
{
    BL_PROFILE("MOL::ExtrapVelToFaces");

#ifdef _OPENMP
#pragma omp parallel if (Gpu::notInLaunchRegion())
#endif
    {
        for (MFIter mfi(a_vel, TilingIfNotGPU()); mfi.isValid(); ++mfi)
        {
            AMREX_D_TERM( Box const& ubx = mfi.nodaltilebox(0);,
                          Box const& vbx = mfi.nodaltilebox(1);,
                          Box const& wbx = mfi.nodaltilebox(2););

            AMREX_D_TERM( Array4<Real> const& u = a_umac.array(mfi);,
                          Array4<Real> const& v = a_vmac.array(mfi);,
                          Array4<Real> const& w = a_wmac.array(mfi););

            Array4<Real const> const& vcc = a_vel.const_array(mfi);
            ExtrapVelToFacesBox( AMREX_D_DECL(ubx,vbx,wbx),
                                 AMREX_D_DECL(u,v,w),
                                 vcc,a_geom,h_bcrec, d_bcrec);
        }

    }

}<|MERGE_RESOLUTION|>--- conflicted
+++ resolved
@@ -3,7 +3,6 @@
 using namespace amrex;
 
 /**
-<<<<<<< HEAD
  * \fn void MOL::ExtrapVelToFaces ( const MultiFab&  a_vel,
  *                                   AMREX_D_DECL( MultiFab& a_umac,
  *                                                 MultiFab& a_vmac,
@@ -11,8 +10,6 @@
  *                                   const Geometry&  a_geom,
  *           			const Vector<BCRec>& h_bcrec,
  *                                   BCRec  const* d_bcrec)
-=======
->>>>>>> 80da6325
  * \brief Compute upwinded FC velocities by extrapolating CC values in SPACE ONLY
  *
  * \namespace MOL
