/** \addtogroup Utilities
 * @{
 */

#include <hydro_godunov.H>
#include <hydro_bds.H>
#include <hydro_mol.H>
#include <hydro_utils.H>

#ifdef AMREX_USE_EB
#include <hydro_ebgodunov.H>
#include <hydro_ebmol.H>
#endif

using namespace amrex;

#ifdef AMREX_USE_EB
void
HydroUtils::ComputeFluxesOnBoxFromState (
                            Box const& bx, int ncomp, MFIter& mfi,
                            Array4<Real const> const& q,
                            AMREX_D_DECL(Array4<Real> const& flux_x,
                                         Array4<Real> const& flux_y,
                                         Array4<Real> const& flux_z),
                            AMREX_D_DECL(Array4<Real> const& face_x,
                                         Array4<Real> const& face_y,
                                         Array4<Real> const& face_z),
                            bool knownFaceState,
                            AMREX_D_DECL(Array4<Real const> const& u_mac,
                                         Array4<Real const> const& v_mac,
                                         Array4<Real const> const& w_mac),
                            Array4<Real const> const& divu,
                            Array4<Real const> const& fq,
                            Geometry geom, Real l_dt,
                            Vector<BCRec> const& h_bcrec,
                                    const BCRec* d_bcrec,
                            int const* iconserv,
                            const EBFArrayBoxFactory& ebfact,
                            bool godunov_use_ppm, bool godunov_use_forces_in_trans,
                            bool is_velocity, bool fluxes_are_area_weighted,
                            std::string& advection_type)

{
    ComputeFluxesOnBoxFromState(bx, ncomp, mfi, q,
                            AMREX_D_DECL(flux_x, flux_y, flux_z),
                            AMREX_D_DECL(face_x, face_y, face_z),
                            knownFaceState,
                            AMREX_D_DECL(u_mac, v_mac, w_mac),
                            divu, fq, geom, l_dt, h_bcrec, d_bcrec, iconserv,
                            ebfact, /*eb_values*/ Array4<Real const>{},
                            godunov_use_ppm, godunov_use_forces_in_trans,
                            is_velocity, fluxes_are_area_weighted, advection_type);

}
#endif


void
HydroUtils::ComputeFluxesOnBoxFromState (
                            Box const& bx, int ncomp, MFIter& mfi,
                            Array4<Real const> const& q,
                            AMREX_D_DECL(Array4<Real> const& flux_x,
                                         Array4<Real> const& flux_y,
                                         Array4<Real> const& flux_z),
                            AMREX_D_DECL(Array4<Real> const& face_x,
                                         Array4<Real> const& face_y,
                                         Array4<Real> const& face_z),
                            bool knownFaceState,
                            AMREX_D_DECL(Array4<Real const> const& u_mac,
                                         Array4<Real const> const& v_mac,
                                         Array4<Real const> const& w_mac),
                            Array4<Real const> const& divu,
                            Array4<Real const> const& fq,
                            Geometry geom, Real l_dt,
                            Vector<BCRec> const& h_bcrec,
                                    const BCRec* d_bcrec,
                            int const* iconserv,
#ifdef AMREX_USE_EB
                            const EBFArrayBoxFactory& ebfact,
                            Array4<Real const> const& eb_values,
#endif
                            bool godunov_use_ppm, bool godunov_use_forces_in_trans,
                            bool is_velocity, bool fluxes_are_area_weighted,
                            std::string& advection_type)

{
#ifdef AMREX_USE_EB
            EBCellFlagFab const& flagfab = ebfact.getMultiEBCellFlagFab()[mfi];
            Array4<EBCellFlag const> const& flag = flagfab.const_array();

            Array4<Real const> AMREX_D_DECL(fcx, fcy, fcz), ccc, vfrac, AMREX_D_DECL(apx, apy, apz);

            // If entire box is covered, don't do anything and return
            if (flagfab.getType(bx) == FabType::covered)
               return;

            //FIXME? -- Godunov needs to check on grow 3, but MOL only needs 2
            bool regular = (flagfab.getType(amrex::grow(bx,3)) == FabType::regular);

            if (!regular)
            {
                vfrac = ebfact.getVolFrac().const_array(mfi);
                ccc   = ebfact.getCentroid().const_array(mfi);

                AMREX_D_TERM( apx = ebfact.getAreaFrac()[0]->const_array(mfi);,
                              apy = ebfact.getAreaFrac()[1]->const_array(mfi);,
                              apz = ebfact.getAreaFrac()[2]->const_array(mfi););

                AMREX_D_TERM( fcx = ebfact.getFaceCent()[0]->const_array(mfi);,
                              fcy = ebfact.getFaceCent()[1]->const_array(mfi);,
                              fcz = ebfact.getFaceCent()[2]->const_array(mfi););
            }
#endif
            if (!knownFaceState) {
                if (advection_type == "MOL")
                {
#ifdef AMREX_USE_EB
                    if (!regular)
                        EBMOL::ComputeEdgeState( bx,
                                                 AMREX_D_DECL(face_x,face_y,face_z),
                                                 q, ncomp,
                                                 AMREX_D_DECL(u_mac,v_mac,w_mac),
                                                 geom.Domain(), h_bcrec, d_bcrec,
                                                 AMREX_D_DECL(fcx,fcy,fcz),
                                                 ccc, vfrac, flag,
                                                 is_velocity);
                    else
#endif
                        MOL::ComputeEdgeState( bx,
                                               AMREX_D_DECL(face_x,face_y,face_z),
                                               q, ncomp,
                                               AMREX_D_DECL(u_mac,v_mac,w_mac),
                                               geom.Domain(), h_bcrec, d_bcrec,
                                               is_velocity);

                } else if (advection_type == "Godunov") {

                    int ngrow = 4; // NOT SURE ABOUT THIS
                    FArrayBox tmpfab_v(amrex::grow(bx,ngrow),  (4*AMREX_SPACEDIM + 2)*ncomp);
                    Elixir    eli = tmpfab_v.elixir();
#ifdef AMREX_USE_EB
                    if (!regular)
                      EBGodunov::ComputeEdgeState(
                                             bx, ncomp, q,
                                             AMREX_D_DECL(face_x,face_y,face_z),
                                             AMREX_D_DECL(u_mac,v_mac,w_mac),
                                             divu, fq,
                                             geom, l_dt,
                                             h_bcrec, d_bcrec, iconserv,
                                             tmpfab_v.dataPtr(), flag,
                                             AMREX_D_DECL(apx,apy,apz), vfrac,
                                             AMREX_D_DECL(fcx,fcy,fcz), ccc,
                                             is_velocity,
                                             eb_values);
                    else
#endif

                      Godunov::ComputeEdgeState(
                                             bx, ncomp, q,
                                             AMREX_D_DECL(face_x,face_y,face_z),
                                             AMREX_D_DECL(u_mac,v_mac,w_mac),
                                             divu, fq,
                                             geom,
                                             l_dt, d_bcrec, iconserv,
                                             godunov_use_ppm, godunov_use_forces_in_trans,
                                             is_velocity);
                } else if (advection_type == "BDS") {
#ifdef AMREX_USE_EB
                    Abort("BDS is not available with EB");
#endif
                    BDS::ComputeEdgeState( bx, ncomp, q,
                                           AMREX_D_DECL(face_x,face_y,face_z),
                                           AMREX_D_DECL(u_mac,v_mac,w_mac),
<<<<<<< HEAD
                                           divu, fq, geom,
                                           l_dt, d_bcrec, iconserv);
=======
                                           fq, geom,
                                           l_dt, d_bcrec, iconserv,
                                           is_velocity);
>>>>>>> eb0477b2
                } else {
                    Abort("Unknown advection_type: "+advection_type);
                } // test advection type
            } // known face state

            // Compute fluxes
#ifdef AMREX_USE_EB
            if (!regular)
                HydroUtils::EB_ComputeFluxes( bx,
                                             AMREX_D_DECL(flux_x,flux_y,flux_z),
                                             AMREX_D_DECL(u_mac,v_mac,w_mac),
                                             AMREX_D_DECL(face_x,face_y,face_z),
                                             AMREX_D_DECL(apx,apy,apz),
                                             geom, ncomp,
                                             flag, fluxes_are_area_weighted);
            else
#endif

                HydroUtils::ComputeFluxes( bx,
                                           AMREX_D_DECL(flux_x,flux_y,flux_z),
                                           AMREX_D_DECL(u_mac,v_mac,w_mac),
                                           AMREX_D_DECL(face_x,face_y,face_z),
                                           geom, ncomp, fluxes_are_area_weighted );
}
/** @}*/<|MERGE_RESOLUTION|>--- conflicted
+++ resolved
@@ -171,14 +171,9 @@
                     BDS::ComputeEdgeState( bx, ncomp, q,
                                            AMREX_D_DECL(face_x,face_y,face_z),
                                            AMREX_D_DECL(u_mac,v_mac,w_mac),
-<<<<<<< HEAD
                                            divu, fq, geom,
-                                           l_dt, d_bcrec, iconserv);
-=======
-                                           fq, geom,
                                            l_dt, d_bcrec, iconserv,
                                            is_velocity);
->>>>>>> eb0477b2
                 } else {
                     Abort("Unknown advection_type: "+advection_type);
                 } // test advection type
