#include <hydro_ebgodunov.H>
#include <hydro_godunov.H>
#include <hydro_redistribution.H>
#include <hydro_utils.H>
#include <hydro_constants.H>

using namespace amrex;


void
EBGodunov::ComputeAofs ( MultiFab& aofs, const int aofs_comp, const int ncomp,
                         MultiFab const& state, const int state_comp,
                         AMREX_D_DECL( MultiFab const& umac,
                                       MultiFab const& vmac,
                                       MultiFab const& wmac),
                         AMREX_D_DECL( MultiFab& xedge,
                                       MultiFab& yedge,
                                       MultiFab& zedge),
                         const int  edge_comp,
                         const bool known_edgestate,
                         AMREX_D_DECL( MultiFab& xfluxes,
                                       MultiFab& yfluxes,
                                       MultiFab& zfluxes),
                         int fluxes_comp,
                         MultiFab const& fq,
                         const int fq_comp,
                         MultiFab const& divu,
                         Vector<BCRec> const& h_bc,
                         BCRec const* d_bc,
                         Geometry const& geom,
                         Gpu::DeviceVector<int>& iconserv,
                         const Real dt,
                         const bool is_velocity,
                         std::string redistribution_type)
{
    BL_PROFILE("EBGodunov::ComputeAofs()");

    bool fluxes_are_area_weighted = true;
    int const* iconserv_ptr = iconserv.data();

    AMREX_ALWAYS_ASSERT(state.hasEBFabFactory());

    auto const& ebfact= dynamic_cast<EBFArrayBoxFactory const&>(state.Factory());
    auto const& flags = ebfact.getMultiEBCellFlagFab();
    auto const& fcent = ebfact.getFaceCent();
    auto const& ccent = ebfact.getCentroid();
    auto const& vfrac = ebfact.getVolFrac();
    auto const& areafrac = ebfact.getAreaFrac();

    // Create temporary holder for advection term. Needed so we can call FillBoundary.
    MultiFab advc(state.boxArray(),state.DistributionMap(),ncomp,3,MFInfo(),ebfact);
    advc.setVal(0.);

    // if we need convetive form, we must also compute
    // div(u_mac)
    MultiFab divu_mac(state.boxArray(),state.DistributionMap(),1,4, MFInfo(), ebfact);
<<<<<<< HEAD
    for (long unsigned int i = 0; i < iconserv.size(); ++i)
=======
    for (long unsigned i = 0; i < iconserv.size(); ++i)
>>>>>>> ff55676c
    {
        if (!iconserv[i])
        {
            Array<MultiFab const*,AMREX_SPACEDIM> u;
            AMREX_D_TERM(u[0] = &umac;,
                         u[1] = &vmac;,
                         u[2] = &wmac;);

            if (!ebfact.isAllRegular())
                amrex::EB_computeDivergence(divu_mac,u,geom,true);
            else
                amrex::computeDivergence(divu_mac,u,geom);

            divu_mac.FillBoundary(geom.periodicity());

            break;
        }
    }

    // Compute -div instead of computing div -- this is just for consistency
    // with the way we HAVE to do it for EB (because redistribution operates on
    // -div rather than div
    Real mult = -1.0;

#ifdef _OPENMP
#pragma omp parallel if (Gpu::notInLaunchRegion())
#endif
    for (MFIter mfi(aofs, TilingIfNotGPU()); mfi.isValid(); ++mfi)
    {
        const Box& bx   = mfi.tilebox();

        auto const& flagfab = ebfact.getMultiEBCellFlagFab()[mfi];
	// If cut cells are involved, slopes are 2nd order => we only need to
	// need to check regular on grow(bx,2).
        bool regular = (flagfab.getType(amrex::grow(bx,2)) == FabType::regular);

        // Get handlers to Array4
        //
        AMREX_D_TERM( const auto& fx = xfluxes.array(mfi,fluxes_comp);,
                      const auto& fy = yfluxes.array(mfi,fluxes_comp);,
                      const auto& fz = zfluxes.array(mfi,fluxes_comp););

        AMREX_D_TERM( const auto& xed = xedge.array(mfi,edge_comp);,
                      const auto& yed = yedge.array(mfi,edge_comp);,
                      const auto& zed = zedge.array(mfi,edge_comp););

        AMREX_D_TERM( const auto& u = umac.const_array(mfi);,
                      const auto& v = vmac.const_array(mfi);,
                      const auto& w = wmac.const_array(mfi););

	Array4<Real> advc_arr = advc.array(mfi);

        if (flagfab.getType(bx) == FabType::covered)
        {
	    AMREX_D_TERM( const Box& xbx = mfi.nodaltilebox(0);,
			  const Box& ybx = mfi.nodaltilebox(1);,
			  const Box& zbx = mfi.nodaltilebox(2); );

            auto const& aofs_arr = aofs.array(mfi, aofs_comp);

            amrex::ParallelFor(
                bx, ncomp, [aofs_arr] AMREX_GPU_DEVICE (int i, int j, int k, int n) noexcept
                { aofs_arr( i, j, k, n ) = covered_val;},

                xbx, ncomp, [fx,xed] AMREX_GPU_DEVICE (int i, int j, int k, int n) noexcept
                { fx( i, j, k, n ) = 0.0; xed( i, j, k, n ) = covered_val;},

                ybx, ncomp, [fy,yed] AMREX_GPU_DEVICE (int i, int j, int k, int n) noexcept
                { fy( i, j, k, n ) = 0.0; yed( i, j, k, n ) = covered_val;});

#if (AMREX_SPACEDIM==3)
            amrex::ParallelFor(
                zbx, ncomp, [fz,zed]AMREX_GPU_DEVICE (int i, int j, int k, int n) noexcept
                { fz( i, j, k, n ) = 0.0; zed( i, j, k, n ) = covered_val;});
#endif
        }
        else
        {
	  if (regular)   // Plain Godunov
	  {
            if (not known_edgestate)
            {
                Godunov::ComputeEdgeState( bx, ncomp,
                                           state.array(mfi,state_comp),
                                           AMREX_D_DECL( xed, yed, zed ),
                                           AMREX_D_DECL( u, v, w ),
                                           divu.array(mfi),
                                           fq.array(mfi,fq_comp),
                                           geom, dt, d_bc,
                                           iconserv.data(),
                                           false,
                                           false,
                                           is_velocity );
            }

            HydroUtils::ComputeFluxes( bx,
                                       AMREX_D_DECL( fx, fy, fz ),
                                       AMREX_D_DECL( u, v, w ),
                                       AMREX_D_DECL( xed, yed, zed ),
                                       geom, ncomp, fluxes_are_area_weighted );

            HydroUtils::ComputeDivergence( bx, advc_arr,
                                           AMREX_D_DECL( fx, fy, fz ),
                                           ncomp, geom,
                                           mult, fluxes_are_area_weighted);

            // Compute the convective form if needed by accounting for extra term
            auto const& divu_arr  = divu_mac.array(mfi);
            amrex::ParallelFor(bx, ncomp, [=]
            AMREX_GPU_DEVICE (int i, int j, int k, int n) noexcept
            {
                if (!iconserv_ptr[n])
                {
                    Real q = xed(i,j,k,n) + xed(i+1,j,k,n)
                           + yed(i,j,k,n) + yed(i,j+1,k,n);
#if (AMREX_SPACEDIM == 2)
                    q *= 0.25;
#else
                    q += zed(i,j,k,n) + zed(i,j,k+1,n);
                    q /= 6.0;
#endif
                    advc_arr(i,j,k,n) += q*divu_arr(i,j,k);
                }
            });

	  }
	  else     // EB Godunov
	  {
            AMREX_D_TERM(Array4<Real const> const& fcx = fcent[0]->const_array(mfi);,
                         Array4<Real const> const& fcy = fcent[1]->const_array(mfi);,
                         Array4<Real const> const& fcz = fcent[2]->const_array(mfi););

            AMREX_D_TERM(Array4<Real const> const& apx = areafrac[0]->const_array(mfi);,
                         Array4<Real const> const& apy = areafrac[1]->const_array(mfi);,
                         Array4<Real const> const& apz = areafrac[2]->const_array(mfi););

            Array4<Real const> const& ccent_arr = ccent.const_array(mfi);
            Array4<Real const> const& vfrac_arr = vfrac.const_array(mfi);
            auto const& flags_arr  = flags.const_array(mfi);

	    //FIXME - compare to HydroUtils which hard codes 4 ghost cells for all
            int ngrow = 4;
            // if (redistribution_type=="StateRedist")
            //     ++ngrow;

            FArrayBox tmpfab(amrex::grow(bx,ngrow),  (4*AMREX_SPACEDIM + 2)*ncomp);
            Elixir    eli = tmpfab.elixir();


            if (not known_edgestate)
            {
                EBGodunov::ComputeEdgeState( bx, ncomp,
                                             state.array(mfi,state_comp),
                                             AMREX_D_DECL( xed, yed, zed ),
                                             AMREX_D_DECL( u, v, w ),
                                             divu.array(mfi),
                                             fq.array(mfi,fq_comp),
                                             geom, dt, h_bc, d_bc,
                                             iconserv.data(),
                                             tmpfab.dataPtr(),
                                             flags_arr,
                                             AMREX_D_DECL( apx, apy, apz ),
                                             vfrac_arr,
                                             AMREX_D_DECL( fcx, fcy, fcz ),
                                             ccent_arr,
                                             is_velocity );
            }

            HydroUtils::EB_ComputeFluxes( bx,
                                          AMREX_D_DECL( fx, fy, fz ),
                                          AMREX_D_DECL( u, v, w ),
                                          AMREX_D_DECL( xed, yed, zed ),
                                          AMREX_D_DECL( apx, apy, apz ),
                                          geom, ncomp, flags_arr, fluxes_are_area_weighted );

            // div at ncomp*3 to make space for the 3 redistribute temporaries
            HydroUtils::EB_ComputeDivergence( bx,
                                              advc_arr,
                                              AMREX_D_DECL( fx, fy, fz ),
                                              vfrac_arr, ncomp, geom,
                                              mult, fluxes_are_area_weighted);

            // Compute the convective form if needed by accounting for extra term
            auto const& divu_arr  = divu_mac.array(mfi);
            amrex::ParallelFor(bx, ncomp, [=]
            AMREX_GPU_DEVICE (int i, int j, int k, int n) noexcept
            {
                if (!iconserv_ptr[n])
                {
		  if ( vfrac_arr(i,j,k) != 0 )
		  {
                    Real q = xed(i,j,k,n)*apx(i,j,k) + xed(i+1,j,k,n)*apx(i+1,j,k)
                           + yed(i,j,k,n)*apy(i,j,k) + yed(i,j+1,k,n)*apy(i,j+1,k);
#if (AMREX_SPACEDIM == 2)
                    q /= (apx(i,j,k)+apx(i+1,j,k)+apy(i,j,k)+apy(i,j+1,k));
#else
                    q += zed(i,j,k,n)*apz(i,j,k) + zed(i,j,k+1,n)*apz(i,j,k+1);
                    q /= (apx(i,j,k)+apx(i+1,j,k)+apy(i,j,k)+apy(i,j+1,k)+apz(i,j,k)+apz(i,j,k+1));
#endif
<<<<<<< HEAD
                    advc_arr(i,j,k,n) += q*divu_arr(i,j,k);
		  }
		  // else, do nothing because it's a covered cell
=======
                    divtmp_arr(i,j,k,n) += q*divu_arr(i,j,k);
		  }
>>>>>>> ff55676c
		}
            });
	  }
	}
    }

<<<<<<< HEAD
    advc.FillBoundary(geom.periodicity());

#ifdef _OPENMP
#pragma omp parallel if (Gpu::notInLaunchRegion())
#endif
    for (MFIter mfi(aofs, TilingIfNotGPU()); mfi.isValid(); ++mfi)
    {
        auto const& bx = mfi.tilebox();
=======
            Array4<Real> scratch = tmpfab.array(0);
            if (redistribution_type == "FluxRedist")
            {
                amrex::ParallelFor(Box(scratch),
                [=] AMREX_GPU_DEVICE (int i, int j, int k) noexcept
                { scratch(i,j,k) = 1.;});
            }
>>>>>>> ff55676c

        auto const& flagfab = ebfact.getMultiEBCellFlagFab()[mfi];
        auto const& flag    = flagfab.const_array();
	auto const& aofs_arr = aofs.array(mfi, aofs_comp);
	auto const& advc_arr = advc.array(mfi);

        if (flagfab.getType(bx) != FabType::covered )
	{
	  // FIXME? not sure if 4 is really needed or if 3 could do
	  // But this is a safe choice
	  if (flagfab.getType(grow(bx,4)) != FabType::regular)
	  {
	    //
	    // Redistribute
	    //
	    AMREX_D_TERM( auto apx = ebfact.getAreaFrac()[0]->const_array(mfi);,
			  auto apy = ebfact.getAreaFrac()[1]->const_array(mfi);,
			  auto apz = ebfact.getAreaFrac()[2]->const_array(mfi); );

	    AMREX_D_TERM( Array4<Real const> fcx = ebfact.getFaceCent()[0]->const_array(mfi);,
			  Array4<Real const> fcy = ebfact.getFaceCent()[1]->const_array(mfi);,
			  Array4<Real const> fcz = ebfact.getFaceCent()[2]->const_array(mfi););

	    Array4<Real const> ccc = ebfact.getCentroid().const_array(mfi);
            Array4<Real const> const& vfrac_arr = vfrac.const_array(mfi);

	    // This is scratch space if calling StateRedistribute,
            //  but is used as the weights (here set to 1) if calling
            //  FluxRedistribute
	    Box gbx = bx;

	    if (redistribution_type == "StateRedist")
	      gbx.grow(3);
	    else if (redistribution_type == "FluxRedist")
	      gbx.grow(2);

	    FArrayBox tmpfab(gbx, ncomp);
	    Elixir eli = tmpfab.elixir();
	    Array4<Real> scratch = tmpfab.array(0);
	    if (redistribution_type == "FluxRedist")
	    {
	      amrex::ParallelFor(Box(scratch),
              [=] AMREX_GPU_DEVICE (int i, int j, int k) noexcept
              { scratch(i,j,k) = 1.;});
            }

	    Redistribution::Apply( bx, ncomp, aofs_arr, advc.array(mfi),
				   state.const_array(mfi, state_comp), scratch, flag,
				   AMREX_D_DECL(apx,apy,apz), vfrac_arr,
				   AMREX_D_DECL(fcx,fcy,fcz), ccc, d_bc,
				   geom, dt, redistribution_type );

	    // Change sign because we computed -div for all cases
	    amrex::ParallelFor(bx, ncomp, [aofs_arr]
            AMREX_GPU_DEVICE (int i, int j, int k, int n) noexcept
	    { aofs_arr( i, j, k, n ) *=  - 1.0; });
	  }
	  else
	  {
	    // Change sign because for EB we computed -div
            amrex::ParallelFor(bx, ncomp, [aofs_arr, advc_arr]
	    AMREX_GPU_DEVICE (int i, int j, int k, int n) noexcept
	    { aofs_arr( i, j, k, n ) =  -advc_arr(i,j,k,n); });
	  }
	}
    }
}


void
EBGodunov::ComputeSyncAofs ( MultiFab& aofs, const int aofs_comp, const int ncomp,
                             MultiFab const& state, const int state_comp,
                             AMREX_D_DECL( MultiFab const& umac,
                                           MultiFab const& vmac,
                                           MultiFab const& wmac),
                             AMREX_D_DECL( MultiFab const& ucorr,
                                           MultiFab const& vcorr,
                                           MultiFab const& wcorr),
                             AMREX_D_DECL( MultiFab& xedge,
                                           MultiFab& yedge,
                                           MultiFab& zedge),
                             const int  edge_comp,
                             const bool known_edgestate,
                             AMREX_D_DECL( MultiFab& xfluxes,
                                           MultiFab& yfluxes,
                                           MultiFab& zfluxes),
                             int fluxes_comp,
                             MultiFab const& fq,
                             const int fq_comp,
                             MultiFab const& divu,
                             Vector<BCRec> const& h_bc,
                             BCRec const* d_bc,
                             Geometry const& geom,
                             Gpu::DeviceVector<int>& iconserv,
                             const Real dt,
                             const bool is_velocity,
                             std::string redistribution_type )
{
    BL_PROFILE("EBGodunov::ComputeSyncAofs()");

    bool fluxes_are_area_weighted = true;

    AMREX_ALWAYS_ASSERT(state.hasEBFabFactory());

    auto const& ebfact= dynamic_cast<EBFArrayBoxFactory const&>(state.Factory());
    auto const& flags = ebfact.getMultiEBCellFlagFab();
    auto const& fcent = ebfact.getFaceCent();
    auto const& ccent = ebfact.getCentroid();
    auto const& vfrac = ebfact.getVolFrac();
    auto const& areafrac = ebfact.getAreaFrac();

    // Create temporary holder for advection term. Needed so we can call FillBoundary.
    MultiFab advc(state.boxArray(),state.DistributionMap(),ncomp,3,MFInfo(),ebfact);
    advc.setVal(0.);

    // Compute -div instead of computing div -- this is just for consistency
    // with the way we HAVE to do it for EB (because redistribution operates on
    // -div rather than div
    Real mult = -1.0;


#ifdef _OPENMP
#pragma omp parallel if (Gpu::notInLaunchRegion())
#endif
    for (MFIter mfi(aofs,TilingIfNotGPU()); mfi.isValid(); ++mfi)
    {

        const Box& bx   = mfi.tilebox();

        auto const& flagfab = ebfact.getMultiEBCellFlagFab()[mfi];
        bool regular = (flagfab.getType(amrex::grow(bx,2)) == FabType::regular);

        //
        // Get handlers to Array4
        //
        AMREX_D_TERM( const auto& fx = xfluxes.array(mfi,fluxes_comp);,
                      const auto& fy = yfluxes.array(mfi,fluxes_comp);,
                      const auto& fz = zfluxes.array(mfi,fluxes_comp););

        AMREX_D_TERM( const auto& xed = xedge.array(mfi,edge_comp);,
                      const auto& yed = yedge.array(mfi,edge_comp);,
                      const auto& zed = zedge.array(mfi,edge_comp););

        AMREX_D_TERM( const auto& uc = ucorr.const_array(mfi);,
                      const auto& vc = vcorr.const_array(mfi);,
                      const auto& wc = wcorr.const_array(mfi););

	Array4<Real> advc_arr = advc.array(mfi);

        if (flagfab.getType(bx) == FabType::covered)
        {
	    AMREX_D_TERM( const Box& xbx = mfi.nodaltilebox(0);,
			  const Box& ybx = mfi.nodaltilebox(1);,
			  const Box& zbx = mfi.nodaltilebox(2); );

            auto const& aofs_arr = aofs.array(mfi, aofs_comp);

            amrex::ParallelFor(
                bx, ncomp, [aofs_arr] AMREX_GPU_DEVICE (int i, int j, int k, int n) noexcept
                { aofs_arr( i, j, k, n ) = covered_val;},

                xbx, ncomp, [fx,xed] AMREX_GPU_DEVICE (int i, int j, int k, int n) noexcept
                { fx( i, j, k, n ) = 0.0; xed( i, j, k, n ) = covered_val;},

                ybx, ncomp, [fy,yed] AMREX_GPU_DEVICE (int i, int j, int k, int n) noexcept
                { fy( i, j, k, n ) = 0.0; yed( i, j, k, n ) = covered_val;});

#if (AMREX_SPACEDIM==3)
            amrex::ParallelFor(
                zbx, ncomp, [fz,zed]AMREX_GPU_DEVICE (int i, int j, int k, int n) noexcept
                { fz( i, j, k, n ) = 0.0; zed( i, j, k, n ) = covered_val;});
#endif
        }
        else
        {
	  if (regular) // Plain Godunov
          {
            if (not known_edgestate)
            {
                AMREX_D_TERM( const auto& u = umac.const_array(mfi);,
                              const auto& v = vmac.const_array(mfi);,
                              const auto& w = wmac.const_array(mfi););

                Godunov::ComputeEdgeState( bx, ncomp,
                                           state.array(mfi,state_comp),
                                           AMREX_D_DECL( xed, yed, zed ),
                                           AMREX_D_DECL( u, v, w ),
                                           divu.array(mfi),
                                           fq.array(mfi,fq_comp),
                                           geom, dt, d_bc,
                                           iconserv.data(),
                                           false,
                                           false,
                                           is_velocity );
            }



            HydroUtils::ComputeFluxes( bx,
                                       AMREX_D_DECL( fx, fy, fz ),
                                       AMREX_D_DECL( uc, vc, wc ),
                                       AMREX_D_DECL( xed, yed, zed ),
                                       geom, ncomp, fluxes_are_area_weighted );


            HydroUtils::ComputeDivergence( bx, advc_arr,
                                           AMREX_D_DECL( fx, fy, fz ),
                                           ncomp, geom,
                                           mult, fluxes_are_area_weighted);
	  }
	  else  // EB Godunov
	  {
            AMREX_D_TERM(Array4<Real const> const& fcx = fcent[0]->const_array(mfi);,
                         Array4<Real const> const& fcy = fcent[1]->const_array(mfi);,
                         Array4<Real const> const& fcz = fcent[2]->const_array(mfi););

            AMREX_D_TERM(Array4<Real const> const& apx = areafrac[0]->const_array(mfi);,
                         Array4<Real const> const& apy = areafrac[1]->const_array(mfi);,
                         Array4<Real const> const& apz = areafrac[2]->const_array(mfi););

            Array4<Real const> const& ccent_arr = ccent.const_array(mfi);
            Array4<Real const> const& vfrac_arr = vfrac.const_array(mfi);
            auto const& flags_arr  = flags.const_array(mfi);

            int ngrow = 4;
            FArrayBox tmpfab(amrex::grow(bx,ngrow),  (4*AMREX_SPACEDIM + 2)*ncomp);
            Elixir    eli = tmpfab.elixir();


            if (not known_edgestate)
            {
                AMREX_D_TERM( const auto& u = umac.const_array(mfi);,
                              const auto& v = vmac.const_array(mfi);,
                              const auto& w = wmac.const_array(mfi););

                EBGodunov::ComputeEdgeState( bx, ncomp,
                                             state.array(mfi,state_comp),
                                             AMREX_D_DECL( xed, yed, zed ),
                                             AMREX_D_DECL( u, v, w ),
                                             divu.array(mfi),
                                             fq.array(mfi,fq_comp),
                                             geom, dt, h_bc, d_bc,
                                             iconserv.data(),
                                             tmpfab.dataPtr(),
                                             flags_arr,
                                             AMREX_D_DECL( apx, apy, apz ),
                                             vfrac_arr,
                                             AMREX_D_DECL( fcx, fcy, fcz ),
                                             ccent_arr,
                                             is_velocity );
            }

            HydroUtils::EB_ComputeFluxes( bx,
                                          AMREX_D_DECL( fx, fy, fz ),
                                          AMREX_D_DECL( uc, vc, wc ),
                                          AMREX_D_DECL( xed, yed, zed ),
                                          AMREX_D_DECL( apx, apy, apz ),
                                          geom, ncomp, flags_arr, fluxes_are_area_weighted );

            HydroUtils::EB_ComputeDivergence( bx,
                                              advc_arr,
                                              AMREX_D_DECL( fx, fy, fz ),
                                              vfrac_arr, ncomp, geom, mult, fluxes_are_area_weighted );

	  }
	}
    }

    advc.FillBoundary(geom.periodicity());

#ifdef _OPENMP
#pragma omp parallel if (Gpu::notInLaunchRegion())
#endif
    for (MFIter mfi(aofs, TilingIfNotGPU()); mfi.isValid(); ++mfi)
    {
        auto const& bx = mfi.tilebox();

        auto const& flagfab   = ebfact.getMultiEBCellFlagFab()[mfi];
        auto const& flags_arr = flagfab.const_array();

        if (flagfab.getType(bx) != FabType::covered )
	{
	  auto const& aofs_arr = aofs.array(mfi, aofs_comp);
	  auto const& advc_arr = advc.array(mfi);

	  // FIXME? not sure if 4 is really needed or if 3 could do
	  // But this is a safe choice
	  if (flagfab.getType(grow(bx,4)) != FabType::regular)
	  {
	    //
	    // Redistribute
	    //
	    AMREX_D_TERM( auto apx = ebfact.getAreaFrac()[0]->const_array(mfi);,
			  auto apy = ebfact.getAreaFrac()[1]->const_array(mfi);,
			  auto apz = ebfact.getAreaFrac()[2]->const_array(mfi); );

	    AMREX_D_TERM( Array4<Real const> fcx = ebfact.getFaceCent()[0]->const_array(mfi);,
			  Array4<Real const> fcy = ebfact.getFaceCent()[1]->const_array(mfi);,
			  Array4<Real const> fcz = ebfact.getFaceCent()[2]->const_array(mfi););

	    Array4<Real const> ccent_arr = ebfact.getCentroid().const_array(mfi);
            Array4<Real const> const& vfrac_arr = vfrac.const_array(mfi);

	    // This is scratch space if calling StateRedistribute,
            //  but is used as the weights (here set to 1) if calling
            //  FluxRedistribute
	    Box gbx = bx;

	    if (redistribution_type == "StateRedist")
	      gbx.grow(3);
	    else if (redistribution_type == "FluxRedist")
	      gbx.grow(2);

	    FArrayBox tmpfab(gbx, ncomp*2);
	    Elixir eli = tmpfab.elixir();
	    Array4<Real> scratch = tmpfab.array(0);
	    if (redistribution_type == "FluxRedist")
	    {
	      amrex::ParallelFor(Box(scratch),
              [=] AMREX_GPU_DEVICE (int i, int j, int k) noexcept
              { scratch(i,j,k) = 1.;});
	    }
	    Array4<Real> divtmp_redist_arr = tmpfab.array(ncomp);

            Redistribution::Apply( bx, ncomp, divtmp_redist_arr, advc_arr,
                                   state.const_array(mfi, state_comp), scratch, flags_arr,
                                   AMREX_D_DECL(apx,apy,apz), vfrac_arr,
                                   AMREX_D_DECL(fcx,fcy,fcz), ccent_arr, d_bc,
                                   geom, dt, redistribution_type );

            // Subtract contribution to sync aofs -- sign of divergence is aofs is opposite
            // of sign to div computed by EB_ComputeDivergence, thus it must be subtracted.
            amrex::ParallelFor(bx, ncomp, [aofs_arr, divtmp_redist_arr]
            AMREX_GPU_DEVICE (int i, int j, int k, int n) noexcept
            { aofs_arr( i, j, k, n ) -= divtmp_redist_arr( i, j, k, n ); });
	  }
	  else
	  {
	    // Subtract contribution to sync aofs -- sign of divergence is aofs is opposite
            // of sign to div computed by EB_ComputeDivergence, thus it must be subtracted.
            amrex::ParallelFor(bx, ncomp, [aofs_arr, advc_arr]
            AMREX_GPU_DEVICE (int i, int j, int k, int n) noexcept
            { aofs_arr( i, j, k, n ) -= advc_arr( i, j, k, n ); });
	  }
	}
    }
}<|MERGE_RESOLUTION|>--- conflicted
+++ resolved
@@ -54,11 +54,7 @@
     // if we need convetive form, we must also compute
     // div(u_mac)
     MultiFab divu_mac(state.boxArray(),state.DistributionMap(),1,4, MFInfo(), ebfact);
-<<<<<<< HEAD
-    for (long unsigned int i = 0; i < iconserv.size(); ++i)
-=======
     for (long unsigned i = 0; i < iconserv.size(); ++i)
->>>>>>> ff55676c
     {
         if (!iconserv[i])
         {
@@ -88,6 +84,7 @@
 #endif
     for (MFIter mfi(aofs, TilingIfNotGPU()); mfi.isValid(); ++mfi)
     {
+
         const Box& bx   = mfi.tilebox();
 
         auto const& flagfab = ebfact.getMultiEBCellFlagFab()[mfi];
@@ -137,8 +134,8 @@
         }
         else
         {
-	  if (regular)   // Plain Godunov
-	  {
+        if (regular)   // Plain Godunov
+        {
             if (not known_edgestate)
             {
                 Godunov::ComputeEdgeState( bx, ncomp,
@@ -184,9 +181,9 @@
                 }
             });
 
-	  }
-	  else     // EB Godunov
-	  {
+        }
+        else     // EB Godunov
+        {
             AMREX_D_TERM(Array4<Real const> const& fcx = fcent[0]->const_array(mfi);,
                          Array4<Real const> const& fcy = fcent[1]->const_array(mfi);,
                          Array4<Real const> const& fcz = fcent[2]->const_array(mfi););
@@ -201,8 +198,9 @@
 
 	    //FIXME - compare to HydroUtils which hard codes 4 ghost cells for all
             int ngrow = 4;
-            // if (redistribution_type=="StateRedist")
-            //     ++ngrow;
+
+            if (redistribution_type=="StateRedist")
+                ++ngrow;
 
             FArrayBox tmpfab(amrex::grow(bx,ngrow),  (4*AMREX_SPACEDIM + 2)*ncomp);
             Elixir    eli = tmpfab.elixir();
@@ -249,7 +247,7 @@
                 if (!iconserv_ptr[n])
                 {
 		  if ( vfrac_arr(i,j,k) != 0 )
-		  {
+                  {
                     Real q = xed(i,j,k,n)*apx(i,j,k) + xed(i+1,j,k,n)*apx(i+1,j,k)
                            + yed(i,j,k,n)*apy(i,j,k) + yed(i,j+1,k,n)*apy(i,j+1,k);
 #if (AMREX_SPACEDIM == 2)
@@ -258,21 +256,14 @@
                     q += zed(i,j,k,n)*apz(i,j,k) + zed(i,j,k+1,n)*apz(i,j,k+1);
                     q /= (apx(i,j,k)+apx(i+1,j,k)+apy(i,j,k)+apy(i,j+1,k)+apz(i,j,k)+apz(i,j,k+1));
 #endif
-<<<<<<< HEAD
                     advc_arr(i,j,k,n) += q*divu_arr(i,j,k);
 		  }
-		  // else, do nothing because it's a covered cell
-=======
-                    divtmp_arr(i,j,k,n) += q*divu_arr(i,j,k);
-		  }
->>>>>>> ff55676c
-		}
+                 }
             });
 	  }
 	}
     }
 
-<<<<<<< HEAD
     advc.FillBoundary(geom.periodicity());
 
 #ifdef _OPENMP
@@ -281,15 +272,6 @@
     for (MFIter mfi(aofs, TilingIfNotGPU()); mfi.isValid(); ++mfi)
     {
         auto const& bx = mfi.tilebox();
-=======
-            Array4<Real> scratch = tmpfab.array(0);
-            if (redistribution_type == "FluxRedist")
-            {
-                amrex::ParallelFor(Box(scratch),
-                [=] AMREX_GPU_DEVICE (int i, int j, int k) noexcept
-                { scratch(i,j,k) = 1.;});
-            }
->>>>>>> ff55676c
 
         auto const& flagfab = ebfact.getMultiEBCellFlagFab()[mfi];
         auto const& flag    = flagfab.const_array();
@@ -328,23 +310,23 @@
 
 	    FArrayBox tmpfab(gbx, ncomp);
 	    Elixir eli = tmpfab.elixir();
-	    Array4<Real> scratch = tmpfab.array(0);
-	    if (redistribution_type == "FluxRedist")
-	    {
-	      amrex::ParallelFor(Box(scratch),
-              [=] AMREX_GPU_DEVICE (int i, int j, int k) noexcept
-              { scratch(i,j,k) = 1.;});
+            Array4<Real> scratch = tmpfab.array(0);
+            if (redistribution_type == "FluxRedist")
+            {
+                amrex::ParallelFor(Box(scratch),
+                [=] AMREX_GPU_DEVICE (int i, int j, int k) noexcept
+                { scratch(i,j,k) = 1.;});
             }
 
 	    Redistribution::Apply( bx, ncomp, aofs_arr, advc.array(mfi),
 				   state.const_array(mfi, state_comp), scratch, flag,
-				   AMREX_D_DECL(apx,apy,apz), vfrac_arr,
+                                   AMREX_D_DECL(apx,apy,apz), vfrac_arr,
 				   AMREX_D_DECL(fcx,fcy,fcz), ccc, d_bc,
-				   geom, dt, redistribution_type );
+                                   geom, dt, redistribution_type );
 
 	    // Change sign because we computed -div for all cases
 	    amrex::ParallelFor(bx, ncomp, [aofs_arr]
-            AMREX_GPU_DEVICE (int i, int j, int k, int n) noexcept
+	    AMREX_GPU_DEVICE (int i, int j, int k, int n) noexcept
 	    { aofs_arr( i, j, k, n ) *=  - 1.0; });
 	  }
 	  else
@@ -465,8 +447,8 @@
         }
         else
         {
-	  if (regular) // Plain Godunov
-          {
+        if (regular) // Plain Godunov
+        {
             if (not known_edgestate)
             {
                 AMREX_D_TERM( const auto& u = umac.const_array(mfi);,
@@ -499,9 +481,9 @@
                                            AMREX_D_DECL( fx, fy, fz ),
                                            ncomp, geom,
                                            mult, fluxes_are_area_weighted);
-	  }
-	  else  // EB Godunov
-	  {
+        }
+        else  // EB Godunov
+        {
             AMREX_D_TERM(Array4<Real const> const& fcx = fcent[0]->const_array(mfi);,
                          Array4<Real const> const& fcy = fcent[1]->const_array(mfi);,
                          Array4<Real const> const& fcz = fcent[2]->const_array(mfi););
@@ -605,13 +587,13 @@
 
 	    FArrayBox tmpfab(gbx, ncomp*2);
 	    Elixir eli = tmpfab.elixir();
-	    Array4<Real> scratch = tmpfab.array(0);
-	    if (redistribution_type == "FluxRedist")
-	    {
-	      amrex::ParallelFor(Box(scratch),
-              [=] AMREX_GPU_DEVICE (int i, int j, int k) noexcept
-              { scratch(i,j,k) = 1.;});
-	    }
+            Array4<Real> scratch = tmpfab.array(0);
+            if (redistribution_type == "FluxRedist")
+            {
+                amrex::ParallelFor(Box(scratch),
+                [=] AMREX_GPU_DEVICE (int i, int j, int k) noexcept
+                { scratch(i,j,k) = 1.;});
+            }
 	    Array4<Real> divtmp_redist_arr = tmpfab.array(ncomp);
 
             Redistribution::Apply( bx, ncomp, divtmp_redist_arr, advc_arr,
